--- conflicted
+++ resolved
@@ -15,23 +15,13 @@
 /// The easiest way to implement a subclass is to override `objectForKey` and `setObject:forKey:expires:`,
 /// e.g. to modify values prior to reading/writing to the cache.
 public class Cache<T: NSCoding> {
-<<<<<<< HEAD
     public let name: String
     public let cacheDirectory: NSURL
 
     internal let cache = NSCache() // marked internal for testing
     private let fileManager = NSFileManager()
-    private let queue: dispatch_queue_t = dispatch_queue_create("com.aschuch.cache.queue", DISPATCH_QUEUE_SERIAL)
-
-=======
-	public let name: String
-	public let cacheDirectory: NSURL
-	
-	internal let cache = NSCache() // marked internal for testing
-	private let fileManager = NSFileManager()
-	private let diskReadWriteQueue = dispatch_queue_create("com.aschuch.cache.diskQueue", DISPATCH_QUEUE_CONCURRENT)
-    
->>>>>>> ce5a1540
+    private let queue = dispatch_queue_create("com.aschuch.cache.diskQueue", DISPATCH_QUEUE_CONCURRENT)
+
     /// Typealias to define the reusability in declaration of the closures.
     public typealias CacheBlockClosure = (T, CacheExpiry) -> Void
     public typealias ErrorClosure = (NSError?) -> Void
@@ -113,12 +103,11 @@
     /// - parameter key: The name of the object that should be returned
     ///
     /// - returns: The cached object for the given name, or nil
-<<<<<<< HEAD
     public func objectForKey(key: String) -> T? {
         var object: CacheObject?
 
         dispatch_sync(queue) {
-           object = self.read(key)
+            object = self.read(key)
         }
 
         // Check if object is not already expired and return
@@ -150,64 +139,15 @@
     ///
     /// - parameter object:	The object that should be cached
     /// - parameter forKey:	A key that represents this object in the cache
-=======
-	public func objectForKey(key: String) -> T? {
-        return self.objectForKey(key, lockAlreadyHeld: false)
-	}
-
-    private func objectForKey(key: String, lockAlreadyHeld: Bool) -> T? {
-        // Check if object exists in local cache
-        var possibleObject = cache.objectForKey(key) as? CacheObject
-
-        if possibleObject == nil {
-            func readFromDisk() {
-                if let path = self.urlForKey(key).path where self.fileManager.fileExistsAtPath(path) {
-                    possibleObject = _awesomeCache_unarchiveObjectSafely(path) as? CacheObject
-                }
-            }
-
-            // Try to load object from disk (synchronously)
-            if lockAlreadyHeld {
-                readFromDisk()
-            }
-            else {
-                dispatch_sync(diskReadWriteQueue, readFromDisk)
-            }
-        }
-
-        // Check if object is not already expired and return
-        // Delete object if expired
-        if let object = possibleObject {
-            if !object.isExpired() {
-                return object.value as? T
-            } else {
-                removeObjectForKey(key)
-            }
-        }
-        
-        return nil
-    }
-	
-	
-	// MARK: Set object
-	
-	/// Adds a given object to the cache.
-	/// The object is automatically marked as expired as soon as its expiry date is reached.
-	///
-	/// - parameter object:	The object that should be cached
-	/// - parameter forKey:	A key that represents this object in the cache
->>>>>>> ce5a1540
     /// - parameter expires: The CacheExpiry that indicates when the given object should be expired
     public func setObject(object: T, forKey key: String, expires: CacheExpiry = .Never) {
         let expiryDate = expiryDateForCacheExpiry(expires)
         let cacheObject = CacheObject(value: object, expiryDate: expiryDate)
-<<<<<<< HEAD
-
-        dispatch_sync(queue) {
+
+        dispatch_barrier_sync(queue) {
             self.add(cacheObject, key: key)
         }
     }
-
 
     // MARK: Remove objects
 
@@ -217,7 +157,7 @@
     public func removeObjectForKey(key: String) {
         cache.removeObjectForKey(key)
 
-        dispatch_sync(queue) {
+        dispatch_barrier_sync(queue) {
             self.removeFromDisk(key)
         }
     }
@@ -225,19 +165,16 @@
     /// Removes all objects from the cache.
     public func removeAllObjects() {
         cache.removeAllObjects()
-
-        dispatch_sync(queue) {
+        
+        dispatch_barrier_sync(queue) {
             let keys = self.allKeys()
             keys.forEach(self.removeFromDisk)
         }
     }
 
-
-    // MARK: Remove Expired Objects
-
     /// Removes all expired objects from the cache.
     public func removeExpiredObjects() {
-        dispatch_sync(queue) {
+        dispatch_barrier_sync(queue) {
             let keys = self.allKeys()
 
             for key in keys {
@@ -250,7 +187,6 @@
         }
     }
 
-
     // MARK: Subscripting
 
     public subscript(key: String) -> T? {
@@ -266,7 +202,6 @@
         }
     }
 
-
     // MARK: Private Helper (not thread safe)
 
     private func add(object: CacheObject, key: String) {
@@ -287,7 +222,7 @@
 
         // Otherwise, read from disk
         if let path = self.urlForKey(key).path where self.fileManager.fileExistsAtPath(path) {
-            return NSKeyedUnarchiver.unarchiveObjectWithFile(path) as? CacheObject
+            return _awesomeCache_unarchiveObjectSafely(path) as? CacheObject
         }
 
         return nil
@@ -299,110 +234,29 @@
         _ = try? self.fileManager.removeItemAtURL(url)
     }
 
-=======
-        
-        // Set object in local cache
-        cache.setObject(cacheObject, forKey: key)
-        
-        // Write object to disk (asyncronously)
-        dispatch_barrier_async(diskReadWriteQueue) {
-            if let path = self.urlForKey(key).path {
-                NSKeyedArchiver.archiveRootObject(cacheObject, toFile: path)
-            }
-            completion()
-        }
-    }
-	
-	
-	// MARK: Remove objects
-	
-	/// Removes an object from the cache.
-	///
-	/// - parameter key: The key of the object that should be removed
-	public func removeObjectForKey(key: String) {
-		cache.removeObjectForKey(key)
-		
-		dispatch_barrier_async(diskReadWriteQueue) {
-			let url = self.urlForKey(key)
-            let _ = try? self.fileManager.removeItemAtURL(url)
-		}
-	}
-	
-	/// Removes all objects from the cache.
-	///
-	/// - parameter completion:	Called as soon as all cached objects are removed from disk.
-	public func removeAllObjects(completion: (() -> Void)? = nil) {
-		cache.removeAllObjects()
-		
-		dispatch_barrier_async(diskReadWriteQueue) {
-            let keys = self.allKeys()
-			
-            for key in keys {
-				let url = self.urlForKey(key)
-				let _  = try? self.fileManager.removeItemAtURL(url)
-			}
-            
-			dispatch_async(dispatch_get_main_queue()) {
-				completion?()
-			}
-		}
-	}
-	
-	
-	// MARK: Remove Expired Objects
-	
-	/// Removes all expired objects from the cache.
-	public func removeExpiredObjects() {
-		dispatch_barrier_async(diskReadWriteQueue) {
-            let keys = self.allKeys()
-			
-			for key in keys {
-				// `objectForKey:` deletes the object if it is expired
-				self.objectForKey(key, lockAlreadyHeld: true)
-			}
-		}
-	}
-	
-	
-	// MARK: Subscripting
-	
-	public subscript(key: String) -> T? {
-		get {
-			return objectForKey(key)
-		}
-		set(newValue) {
-			if let value = newValue {
-				setObject(value, forKey: key)
-			} else {
-				removeObjectForKey(key)
-			}
-		}
-	}
-	
-	
-	// MARK: Private Helper
-    
->>>>>>> ce5a1540
+
+    // MARK: Private Helper
+
     private func allKeys() -> [String] {
         let urls = try? self.fileManager.contentsOfDirectoryAtURL(self.cacheDirectory, includingPropertiesForKeys: nil, options: [])
         return urls?.flatMap { $0.URLByDeletingPathExtension?.lastPathComponent } ?? []
     }
-    
+
     private func urlForKey(key: String) -> NSURL {
         let k = sanitizedKey(key)
         return cacheDirectory
             .URLByAppendingPathComponent(k)
             .URLByAppendingPathExtension("cache")
     }
-    
+
     private func sanitizedKey(key: String) -> String {
         return key.stringByReplacingOccurrencesOfString("[^a-zA-Z0-9_]+", withString: "-", options: .RegularExpressionSearch, range: nil)
     }
-    
+
     private func expiryDateForCacheExpiry(expiry: CacheExpiry) -> NSDate {
         switch expiry {
         case .Never:
-            return NSDate.distantFuture() 
+            return NSDate.distantFuture()
         case .Seconds(let seconds):
             return NSDate().dateByAddingTimeInterval(seconds)
         case .Date(let date):
