--- conflicted
+++ resolved
@@ -567,11 +567,7 @@
 				ONLY_ACTIVE_ARCH = YES;
 				SDKROOT = iphoneos;
 				SWIFT_OPTIMIZATION_LEVEL = "-Onone";
-<<<<<<< HEAD
-				SWIFT_VERSION = 2.3;
-=======
 				SWIFT_VERSION = 3.0;
->>>>>>> 70cc1515
 			};
 			name = Debug;
 		};
@@ -611,11 +607,7 @@
 				MTL_ENABLE_DEBUG_INFO = NO;
 				SDKROOT = iphoneos;
 				SWIFT_OPTIMIZATION_LEVEL = "-Owholemodule";
-<<<<<<< HEAD
-				SWIFT_VERSION = 2.3;
-=======
 				SWIFT_VERSION = 3.0;
->>>>>>> 70cc1515
 				VALIDATE_PRODUCT = YES;
 			};
 			name = Release;
